--- conflicted
+++ resolved
@@ -227,32 +227,12 @@
         if dpid is None:
             dpid = ":".join(interface_enable_id.split(":")[:-1])
         try:
-<<<<<<< HEAD
-            switch = self.controller.switches[switch_id]
-        except KeyError:
-            return jsonify("Switch not found"), 404
-
-        try:
-            switch.interfaces[interface_number].enable()
-        except KeyError:
-            return jsonify("Interface not found."), 404
-
-        self.save_status_on_storehouse()
-        return jsonify("Operation successful."), 201
-
-    @rest('v3/interfaces/<interface_id>/disable', methods=['POST'])
-    def disable_interface(self, interface_id):
-        """Administratively disable an interface in the topology."""
-        switch_id = ":".join(interface_id.split(":")[:-1])
-        interface_number = int(interface_id.split(":")[-1])
-=======
             switch = self.controller.switches[dpid]
         except KeyError as exc:
             return jsonify(f"Switch not found: {exc}"), 404
 
         if interface_enable_id:
             interface_number = int(interface_enable_id.split(":")[-1])
->>>>>>> 5fbef434
 
             try:
                 switch.interfaces[interface_number].enable()
@@ -262,6 +242,7 @@
             for interface in switch.interfaces.values():
                 interface.enable()
         if not error_list:
+            self.save_status_on_storehouse()
             return jsonify("Operation successful"), 200
         return jsonify({msg_error:
                         error_list}), 409
@@ -282,10 +263,6 @@
         if interface_disable_id:
             interface_number = int(interface_disable_id.split(":")[-1])
 
-<<<<<<< HEAD
-        self.save_status_on_storehouse()
-        return jsonify("Operation successful"), 201
-=======
             try:
                 switch.interfaces[interface_number].disable()
             except KeyError as exc:
@@ -294,10 +271,10 @@
             for interface in switch.interfaces.values():
                 interface.disable()
         if not error_list:
+            self.save_status_on_storehouse()
             return jsonify("Operation successful"), 200
         return jsonify({msg_error:
                         error_list}), 409
->>>>>>> 5fbef434
 
     @rest('v3/interfaces/<interface_id>/metadata')
     def get_interface_metadata(self, interface_id):
